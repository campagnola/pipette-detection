--- conflicted
+++ resolved
@@ -104,13 +104,8 @@
     return noise
 
 
-<<<<<<< HEAD
 def make_training_data(shape:Tuple[int, int], template:PipetteTemplate, difficulty:float) -> Tuple[np.ndarray, Tuple[float, int, int], float]:
-    radius = shape[0] * (0.3 + difficulty * 0.1)
-=======
-def make_training_data(shape:Tuple[float], template:PipetteTemplate, difficulty:float):
     radius = shape[0] * (0.1 + difficulty * 0.3)
->>>>>>> f095547d
     center = np.array(shape) // 2
     pip_pos = [
         int(np.random.normal(loc=center[0], scale=radius)),
