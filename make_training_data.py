import argparse
import os
import threading
from queue import Queue
from typing import Tuple

import numpy as np
import scipy.ndimage
from PIL import Image
from tqdm import tqdm


class PipetteTemplate:
    def __init__(self, npz_file):
        data = np.load(npz_file)
        self.image = data['image_data']
        self.pos = data['pipette_pos']
        self.z = data['z_um']
        self.shape = self.image.shape

    def get_image(self, z=0):
        """Return template image with the closest possible Z value, along with 3D pipette position (z_um, row, col)

        If z is None, choose randomly
        """
        if z is None:
            ind = np.random.randint(self.image.shape[0])
        else:
            ind = np.argmin(np.abs(self.z - z))
        return self.image[ind], np.array((self.z[ind],) + tuple(self.pos))

    def add_to_image(self, z, dst_arr, pip_pos, amp=1):
        """Add pipette template z to *dst_arr* such that the tip is at *pip_pos* (row, col), 
        ignoring non-overlapping areas.
        
        Return chosen Z position.
        """
        template_arr, (template_z_um, template_row, template_col) = self.get_image(z)
        offset = np.array(pip_pos) - [template_row, template_col]
        
        dst_rgn = np.array([offset, np.array(offset) + template_arr.shape])
        dst_rgn = np.clip(dst_rgn, 0, dst_arr.shape)
        if np.all(dst_rgn[0] < dst_rgn[1]):
            src_rgn = dst_rgn - offset
            src_subrgn = template_arr[src_rgn[0,0]:src_rgn[1,0], src_rgn[0,1]:src_rgn[1,1]]
            dst_arr[dst_rgn[0,0]:dst_rgn[1,0], dst_rgn[0,1]:dst_rgn[1,1]] += src_subrgn * amp
        
        return template_z_um



def make_noise(amplitudes, radii, shape):
    """Return a gaussian-smoothed noise image.
    """
    shape = np.array(shape)
    total = np.zeros(shape)
    for amplitude, radius in zip(amplitudes, radii):
        if radius > 10:
            # large radius gaussian smoothing is slow, so speed up by smoothing a smaller image, then zooming 
            scale = radius / 2
            radius = 2
        else:
            scale = 1
        # generate noise
        n = np.random.normal(size=(shape//scale).astype(int))
        # gaussian smoothing
        if radius != 0:
            n = scipy.ndimage.gaussian_filter(n, (radius, radius))
        # normalize
        n *= amplitude / n.max()
        # scale up if needed
        if scale != 1:
            z = shape / n.shape
            n = scipy.ndimage.zoom(n, z)
        total += n
    return total

def make_structured_noise(shape, edge, edge_frac, noise_radii, noise_amplitudes, sin_shift=0.1, noise_exponent=2):
    shape = np.array(shape, dtype=int)
    edge = np.array(edge, dtype=int)
    noise = make_noise(noise_amplitudes, noise_radii, shape+np.abs(edge)) 
    noise = np.sin(1 / (sin_shift + noise**noise_exponent))

    starta = np.clip(edge, 0, np.inf).astype(int)
    startb = np.clip(-edge, 0, np.inf).astype(int)
    a = noise[starta[0]:starta[0]+shape[0], starta[1]:starta[1]+shape[1]]
    b = noise[startb[0]:startb[0]+shape[0], startb[1]:startb[1]+shape[1]]    
    noise = a - edge_frac*b
    
    return noise


<<<<<<< HEAD
def make_training_data(shape:tuple, template:PipetteTemplate, difficulty:float):
    radius = shape[0] * (0.1 + difficulty * 0.3)
=======
def make_training_data(shape:Tuple[float], template:PipetteTemplate, difficulty:float):
    radius = shape[0] * (0.3 + difficulty * 0.1)
>>>>>>> a3004396
    center = np.array(shape) // 2
    pip_pos = [
        int(np.random.normal(loc=center[0], scale=radius)),
        int(np.random.normal(loc=center[1], scale=radius)),
    ]
    
    # scale noise with difficulty^2 so that smaller values primarily 
    # differ in z range rather than noise
    noise_amp = -2 + difficulty**2 * 2.5 

    # structured noise to look like cells / neuropil    
    str_noise_len = 3
    image = make_structured_noise(
        shape=shape,
        edge=np.random.normal(size=2, scale=3), 
        edge_frac=np.random.normal(scale=0.2, loc=1), 
        noise_radii=np.random.uniform(1, 50, size=str_noise_len), 
        noise_amplitudes=10**np.random.normal(size=str_noise_len, loc=noise_amp, scale=0.2),
        sin_shift=np.random.uniform(0.05, 0.3),
        noise_exponent=2,
    )

    # unstructured noise at various scales
    image += make_noise(
        shape=shape,
        amplitudes=10**np.random.normal(size=3, loc=noise_amp, scale=0.2),
        radii=[
            np.random.normal(loc=100, scale=30),
            np.random.normal(loc=10, scale=3),
            np.random.normal(loc=2, scale=1),
        ],
    )

    # add in pipette template
    z_difficulty = difficulty**0.5
    z_range = (template.z.min() * z_difficulty, template.z.max() * z_difficulty)
    z_target = np.random.random() * (z_range[1] - z_range[0]) + z_range[0]
    z_um = template.add_to_image(z=z_target, dst_arr=image, pip_pos=pip_pos, amp=10**np.random.normal(loc=0.2, scale=0.2))

    # normalize image
    image -= image.min()
    image /= image.max()

    return image, (z_um, pip_pos[0], pip_pos[1])


def save_training_data(path, img_count, image, pip_pos):
    assert os.path.exists(path), f"'{path}' directory expected to exist"
    image = Image.fromarray(image*255).convert('RGB')
<<<<<<< HEAD
    img_file = f'{i:05d}.jpg'
    image.save(os.path.join(path, img_file))
=======
    img_file = os.path.join(path, f'{img_count:05d}.jpg')
    image.save(img_file)
>>>>>>> a3004396
    with open(os.path.join(path, 'pos.csv'), 'a') as pos_fh:
        pos_fh.write(f'{img_file},{pip_pos[0]:0.2f},{pip_pos[1]:d},{pip_pos[2]:d}\n')



class TrainingDataGenerator:
    def __init__(self, queue, data_args):
        self.queue = queue
        self.data_args = data_args
        self.thread = threading.Thread(target=self.run, daemon=True)
        self.running = True
        self.thread.start()

    def stop(self):
        self.running = False

    def run(self):
        while self.running:
            data = make_training_data(**self.data_args)
            self.queue.put(data)



if __name__ == '__main__':
    parser = argparse.ArgumentParser(description='Generate pipette detection training data files')
    parser.add_argument('--path', default="training", type=str, help='path to store training data')
    parser.add_argument('--size', default=1, type=int, help='number of training examples to generate')
    parser.add_argument('--difficulty', default=0, type=float, help='difficulty (0-1) controls signal/noise ratio, pipette focus and positioning')
    args = parser.parse_args()

    training_data_queue = Queue(20)
    training_data_args = {
        'shape': (500, 500),
        'template': PipetteTemplate('yip_2019_template.npz'),
        'difficulty': args.difficulty,
    }
    threads = [TrainingDataGenerator(training_data_queue, training_data_args) for _ in range(8)]

    for i in tqdm(range(args.size)):
        save_training_data(args.path, i, *training_data_queue.get())<|MERGE_RESOLUTION|>--- conflicted
+++ resolved
@@ -90,13 +90,8 @@
     return noise
 
 
-<<<<<<< HEAD
-def make_training_data(shape:tuple, template:PipetteTemplate, difficulty:float):
+def make_training_data(shape:Tuple[float], template:PipetteTemplate, difficulty:float):
     radius = shape[0] * (0.1 + difficulty * 0.3)
-=======
-def make_training_data(shape:Tuple[float], template:PipetteTemplate, difficulty:float):
-    radius = shape[0] * (0.3 + difficulty * 0.1)
->>>>>>> a3004396
     center = np.array(shape) // 2
     pip_pos = [
         int(np.random.normal(loc=center[0], scale=radius)),
@@ -146,13 +141,8 @@
 def save_training_data(path, img_count, image, pip_pos):
     assert os.path.exists(path), f"'{path}' directory expected to exist"
     image = Image.fromarray(image*255).convert('RGB')
-<<<<<<< HEAD
-    img_file = f'{i:05d}.jpg'
+    img_file = f'{img_count:05d}.jpg'
     image.save(os.path.join(path, img_file))
-=======
-    img_file = os.path.join(path, f'{img_count:05d}.jpg')
-    image.save(img_file)
->>>>>>> a3004396
     with open(os.path.join(path, 'pos.csv'), 'a') as pos_fh:
         pos_fh.write(f'{img_file},{pip_pos[0]:0.2f},{pip_pos[1]:d},{pip_pos[2]:d}\n')
 
